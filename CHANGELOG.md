# Change Log
All notable changes to this project will be documented in this file.

<<<<<<< HEAD
=======
## [v1.0.0]
### Added
- `PositionParser` was added for parsing files whose names contain
  fields spaced by string separators and whose positions correspond to
  different dataset IDs. For example, the filename `HeLa_1_A647_0.csv`
  may be split at each underscore and possess four fields that would
  serve as possible IDs: `HeLa`, `1`, `A647`, and `0`.
- There is now a GUI interface for building HDF datatstores.
- The `__Verbose__` flag was added to config.py. Setting this flag to
  true will print more information to the console to assist with
  debugging.
- `HDFDatastore` now supports iteration via the `__iter__()` magic
  method and direct inspection of the number of datasets using `len()`
  via the `__len__()` magic method. Furthermore, it supports
  integer-based indexing via `__getitem__()`. This means that one may
  loop over and filter datasets using standard Python operations on
  iterables and sequences.
- `DefaultDriftComputer` now accepts a `maxRadius`
  attribute. Localizations in a region of interest that lie further
  than a distance equal to `maxRadius` from the localizations' center
  of mass are not included in the drift trajectory computation.
- `ComputeTrajectories` objects, such as `DefaultDriftComputer`, now
  have reset() methods to reset them to their initial state.
- Added an example on merging localizations to the Jupyter Notebook
  [examples folder](https://github.com/kmdouglass/bstore/tree/master/examples).

### Changed
- `Database` and `HDFDatabase` were renamed to `Datastore` and
  `HDFDatastore`, respectively. The database module has not changed
  names.
- Datasets were simplified into a parent class and child
  classes. Child classes were previously called generics; now each
  child class represents its own type of dataset. This effectively
  decouples dataset information from the Datastore and Parser classes.
- get() and put() behaviors were decoupled from the HDFDatastore. Now,
  each Dataset knows how to get and put its down data from the
  Datastore. HDFDatastore now only manages the identification and
  sorting of Datasets.
- readFromFile() behavior was decoupled from the Parser class. Each
  Dataset now knows how to read and write its own data from files.
- The channel identifier in keys of a `HDFDatastore` object are now
  identified by the `Channel` string. This was done for consistency
  with the other identifiers and to decouple and remove
  `__Channel_Identifier__` from B-Store completely. B-Store is now
  agnostic about channels and does not require them to be added in the
  config file.

### Removed
- Generic dataset types were removed. This eliminates the distinction
  that locResults, locMetadata, and widefieldImage had from other
  types of datasets. Now, all datasets subclass the `Dataset` class
  and have no special distinction over one another.
- MMParser was moved to an independent LEB extensions module because
  it is highly unlikely that any other group would use its naming
  conventions. The new module may be found here:
  https://github.com/kmdouglass/bsplugins-leb

>>>>>>> 9d0dfad9
## [v0.2.1]
### Added
- Generic datasetTypes are now available. These allow users to easily
  add new datasetTypes to the HDF database. Furthermore, they decouple
  the put() and get() behaviors from the database so that each
  datasetType knows how to handle its own data.
- Added `__version__` field to all modules.
- MergeFangTS stats computer for computing statistics on merged
  localizations in Fang's ThunderSTORM column format.

### Changed
- The `particle` column is now saved when using the MergeFang stats
  computer with the Merge processor and CSVBatchProcessor. Previously,
  it was not being saved because the the stats computer was making it
  an index of the output DataFrame; the CSVBatchProcessor does not
  save DataFrame indexes.
- Merge processor now accepts a coordinate column name parameter for
  merging columns with custom names.
- Merge processor attributes are now public.

## [v0.2.0]
### Added
- OME-XML and Micro-Manager metadata are now recorded in the same HDF
  group as the image data for widefieldImage dataset types.
- B-Store dataset IDs are now saved as attributes of the
  widefieldImage groups in the HDF file.
- HDFDatabase now accepts a `widefieldPixelSize` parameter that writes
  pixel size attributes allowing widefield images to be opened in
  other software environments.
- Added an example Jupyter notebook on using the cluster/widefield
  overlays.
- Created a new EstimatePhotons multiprocessor for estimating
  background-corrected photon counts from fluorescent spots in
  widefield images.

### Changed
- Reformatted docstrings to better match the
  [NumPy format](https://github.com/numpy/numpy/blob/master/doc/HOWTO_DOCUMENT.rst.txt#documenting-classes).
- Widefield image data is now saved with the dataset name `image_data`
  inside HDF files. Previously, it was saved as `widefield_` plus the
  channelID, which made little sense, especially if the channelID was
  not specified.
- Database queries now work by reading B-Store HDF attributes instead
  of HDF5 group/dataset names. They now work for locMetadata as well.

### Fixed
- Database.query() no longer returns widefieldImage datasets twice.
- Bug related to transposition of the widefield image used to find
  the center location is fixed in AlignToWidefield multiprocessor.

## [v0.1.1]
### Added
- docs folder
- AlignToWidefield multiprocessor for aligning localizations to a
  widefield image.

### Changed
- Exceptions caught during database builds now describe the source of
  the error in more detail.
- README.md was condensed. Most information was moved to RTD.
- OverlayClusters multiprocessor shifts displayed localizations by
  half a pixel in each direction towards the origin. This accounts for
  the fact that matplotlib's imshow places pixel centers at the
  integer coordinates, not the pixel edges. The shifts are only
  applied for visualization; they do not affect the input DataFrame.

### Fixed
- Anaconda downloads are forced to use scipy<=0.17.1 until the recent
  bug related to Pandas, Scipy, and trackpy is fixed. See
  https://github.com/soft-matter/trackpy/issues/389 for more
  information.
	
## [v0.1.0]
### Added
- COPYRIGHT.txt

### Changed
- Simplified the code for the OverlayClusters multiprocessor.
- Individual fiducial plots now all use the same y-axis limits values.
- Default value for the zeroFrame parameter of `DefaultDriftComputer`
  is now 1000 instead of 0. A warning is raised if zeroFrame lies
  outside the allowable range of frame numbers.

### Fixed
- fiducialLocs DataFrame belonging to `ComputeTrajectories` is now
  automatically sorted, which allows for multi-indexing.
- Fixed bug in `DefaultDriftComputer` related the y-axis offset of the
  splines and fiducial localizations.
- Database build no longer fails completely when placing metadata
  into the database and localization results files are missing.

## [v0.1.0b-rev3]
### Added
- CHANGELOG.md.
- `ComputeTrajectories` metaclass and `DefaultDriftComputer` subclass
  to processors module for computing drift trajectories from one or
  more fiducials.
- Example of the new fiducial drift correction processor in
*Fiducal-based Drift Correction.ipynb*.

### Changed
- Simplified `FiducialDriftCorrect` processor.

### Fixed
- Fixed broken links in README.md.
- Added tables dependency for Windows builds.

[v1.0.0]: https://github.com/kmdouglass/bstore/compare/v0.2.1...v1.0.0
[v0.2.1]: https://github.com/kmdouglass/bstore/compare/v0.1.1...v0.2.0
[v0.2.0]: https://github.com/kmdouglass/bstore/compare/v0.1.1...v0.2.0
[v0.1.1]: https://github.com/kmdouglass/bstore/compare/v0.1.0...v0.1.1
[v0.1.0]: https://github.com/kmdouglass/bstore/compare/v0.1.0b-rev3...v0.1.0
[v0.1.0b-rev3]: https://github.com/kmdouglass/bstore/compare/v0.1.0b-rev2...v0.1.0b-rev3<|MERGE_RESOLUTION|>--- conflicted
+++ resolved
@@ -1,8 +1,6 @@
 # Change Log
 All notable changes to this project will be documented in this file.
 
-<<<<<<< HEAD
-=======
 ## [v1.0.0]
 ### Added
 - `PositionParser` was added for parsing files whose names contain
@@ -60,7 +58,6 @@
   conventions. The new module may be found here:
   https://github.com/kmdouglass/bsplugins-leb
 
->>>>>>> 9d0dfad9
 ## [v0.2.1]
 ### Added
 - Generic datasetTypes are now available. These allow users to easily

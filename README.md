--- conflicted
+++ resolved
@@ -57,11 +57,7 @@
 
 ## Source Installs
 
-<<<<<<< HEAD
-To install from source, simply clone this repository and install using
-=======
 To install from source, simply clone this repository and install
->>>>>>> 9d0dfad9
 B-Store using pip:
 
 ```

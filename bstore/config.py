<<<<<<< HEAD
__bstore_Version__ = '0.2.1'
=======
__bstore_Version__ = '1.0.0-dev'
>>>>>>> 0aca0206

"""__HDF_AtomID_Prefix__ : str
    String that precedes all attributes marking database atom
    identifiers in an HDF database.

"""
__HDF_AtomID_Prefix__ = 'SMLM_'

"""___HDF_Metadata_Prefix : str
    String that precedes all attributes marking metadata elements in
    an HDF database.

"""
__HDF_Metadata_Prefix__ = __HDF_AtomID_Prefix__ + 'Metadata_'

"""__Channel_Identifier___ : dict
    Dictionary containing shorthand names for common fluorophores.
       
"""
__Channel_Identifier__ = {'A488' : 'AlexaFluor 488',
                          'A647' : 'AlexaFluor 647',
                          'A750' : 'AlexaFluor 750',
                          'DAPI' : 'DAPI',
                          'Cy5'  : 'Cy5'}

"""FormatDefault : dict
    The default mapping for converting between column header names
    when using the ConvertHeader processor.
       
"""
__Format_Default__                       = {}
__Format_Default__['x [nm]']             = 'x'
__Format_Default__['y [nm]']             = 'y'
__Format_Default__['z [nm]']             = 'z'
__Format_Default__['frame']              = 'frame'
__Format_Default__['uncertainty [nm]']   = 'precision'
__Format_Default__['intensity [photon]'] = 'photons'
__Format_Default__['offset [photon]']    = 'background'
__Format_Default__['loglikelihood']      = 'loglikelihood'
__Format_Default__['sigma [nm]']         = 'sigma'
__Format_Default__['dx [nm]']            = 'dx'
__Format_Default__['dy [nm]']            = 'dy'
__Format_Default__['length [frames]']    = 'length'

"""__Path_To_Test_Data__ : str
    Path relative to the bstore project root directory that
    contains the data for running the automated tests.
       
"""
__Path_To_Test_Data__ = '../bstore_test_files/'


"""__MM_PixelSize__ : str
    Name of the field in the Micro-Manager metadata containing the pixel size.

"""                     
__MM_PixelSize__ = 'PixelSize_um'

"""__Registered_DatasetTypes__ : list of str
    The list of datasetTypes currently recognized by B-Store.

"""
__Registered_DatasetTypes__ = []<|MERGE_RESOLUTION|>--- conflicted
+++ resolved
@@ -1,8 +1,4 @@
-<<<<<<< HEAD
-__bstore_Version__ = '0.2.1'
-=======
 __bstore_Version__ = '1.0.0-dev'
->>>>>>> 0aca0206
 
 """__HDF_AtomID_Prefix__ : str
     String that precedes all attributes marking database atom

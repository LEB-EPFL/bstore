--- conflicted
+++ resolved
@@ -20,18 +20,11 @@
   applied for visualization; they do not affect the input DataFrame.
 
 ### Fixed
-<<<<<<< HEAD
-- .travis.yml now force installs pandas=0.18.0 so build tests
-  pass. This is intended to be a temporary fix to
-  [this trackpy issue](https://github.com/soft-matter/trackpy/issues/389).
-
-=======
 - Anaconda downloads are forced to use Pandas 0.18.0 until the recent
   bug related to Pandas and trackpy is fixed. See
   https://github.com/soft-matter/trackpy/issues/389 for more
   information.
 	
->>>>>>> f910d1cf
 ## [v0.1.0]
 ### Added
 - COPYRIGHT.txt

<<<<<<< HEAD
__bstore_Version__ = 'v0.2.0-0cde486'
=======
__bstore_Version__ = '0.2.1'
>>>>>>> c73f3107

"""__HDF_AtomID_Prefix__ : str
    String that precedes all attributes marking database atom
    identifiers in an HDF database.

"""
__HDF_AtomID_Prefix__ = 'SMLM_'

"""___HDF_Metadata_Prefix : str
    String that precedes all attributes marking metadata elements in
    an HDF database.

"""
__HDF_Metadata_Prefix__ = __HDF_AtomID_Prefix__ + 'Metadata_'

"""__Channel_Identifier___ : dict
    Dictionary containing shorthand names for common fluorophores.
       
"""
__Channel_Identifier__ = {'A488' : 'AlexaFluor 488',
                          'A647' : 'AlexaFluor 647',
                          'A750' : 'AlexaFluor 750',
                          'DAPI' : 'DAPI',
                          'Cy5'  : 'Cy5'}

"""FormatDefault : dict
    The default mapping for converting between column header names
    when using the ConvertHeader processor.
       
"""
__Format_Default__                       = {}
__Format_Default__['x [nm]']             = 'x'
__Format_Default__['y [nm]']             = 'y'
__Format_Default__['z [nm]']             = 'z'
__Format_Default__['frame']              = 'frame'
__Format_Default__['uncertainty [nm]']   = 'precision'
__Format_Default__['intensity [photon]'] = 'photons'
__Format_Default__['offset [photon]']    = 'background'
__Format_Default__['loglikelihood']      = 'loglikelihood'
__Format_Default__['sigma [nm]']         = 'sigma'
__Format_Default__['dx [nm]']            = 'dx'
__Format_Default__['dy [nm]']            = 'dy'
__Format_Default__['length [frames]']    = 'length'

"""__Path_To_Test_Data__ : str
    Path relative to the bstore project root directory that
    contains the data for running the automated tests.
       
"""
__Path_To_Test_Data__ = '../bstore_test_files/'

"""__Types_Of_Atoms__ : tuple
    Strings identifying the types of atoms understood by the software.
    
    locMetadata must follow locResults in the list.
       
"""
__Types_Of_Atoms__ = [
                      'locResults',
                      'locMetadata',
                      'widefieldImage',
                      'generic'
                     ]

"""__MM_PixelSize__ : str
    Name of the field in the Micro-Manager metadata containing the pixel size.

"""                     
__MM_PixelSize__ = 'PixelSize_um'

"""__Registered_Generics__ : list of str
    The list of generic datasetTypes currently recognized by B-Store.

"""
__Registered_Generics__ = []<|MERGE_RESOLUTION|>--- conflicted
+++ resolved
@@ -1,8 +1,4 @@
-<<<<<<< HEAD
-__bstore_Version__ = 'v0.2.0-0cde486'
-=======
 __bstore_Version__ = '0.2.1'
->>>>>>> c73f3107
 
 """__HDF_AtomID_Prefix__ : str
     String that precedes all attributes marking database atom

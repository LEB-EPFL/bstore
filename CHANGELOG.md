# Change Log
All notable changes to this project will be documented in this file.

## [Unreleased]
### Added
<<<<<<< HEAD
- `HDFDatastore` objects are now persistent; their state is saved to
  the HDF file every time a dataset is put into the datastore, which
  includes datastore builds.

### Changed
- `HDFDatastore` now require Python *with...as...* statements
  (i.e. `HDFDatastore`'s are now context managers) when putting
  datasets or building a datastore. The reason for this is that it's
  easier to lock the HDF file when it's used as a context manager,
  preventing multiple HDFDatastore objects that point to the same file
  from going out of sync with the persistent representation inside the
  file.
- The order of the fields in the GUI's HDFDatastore build dialog was
  changed to better match the inputs->parameters->outputs mental model
  of how the build process occurs.
  

=======
- Added a unit test for the OverlayClusters multiprocessor.

### Fixed
- Fixed a bug in `OverlayClusters` that was related to a change in
  Pandas 0.19.1 and the np.min() function was fixed.
- Localizations not used for spline fitting in the
  `DefaultDriftComputer` now appear as gray, rather than blue, when
  `plotFiducials()` is called.
- The `PositionParser` was not correctly parsing file names on
  Windows because */* was the assumed separator. This is now fixed.
	
>>>>>>> f2cd9bf8
## [v1.0.0]
### Added
- `PositionParser` was added for parsing files whose names contain
  fields spaced by string separators and whose positions correspond to
  different dataset IDs. For example, the filename `HeLa_1_A647_0.csv`
  may be split at each underscore and possess four fields that would
  serve as possible IDs: `HeLa`, `1`, `A647`, and `0`.
- There is now a GUI interface for building HDF datatstores.
- The `__Verbose__` flag was added to config.py. Setting this flag to
  true will print more information to the console to assist with
  debugging.
- `HDFDatastore` now supports iteration via the `__iter__()` magic
  method and direct inspection of the number of datasets using `len()`
  via the `__len__()` magic method. Furthermore, it supports
  integer-based indexing via `__getitem__()`. This means that one may
  loop over and filter datasets using standard Python operations on
  iterables and sequences.
- `DefaultDriftComputer` now accepts a `maxRadius`
  attribute. Localizations in a region of interest that lie further
  than a distance equal to `maxRadius` from the localizations' center
  of mass are not included in the drift trajectory computation.
- `ComputeTrajectories` objects, such as `DefaultDriftComputer`, now
  have reset() methods to reset them to their initial state.
- Added an example on merging localizations to the Jupyter Notebook
  [examples folder](https://github.com/kmdouglass/bstore/tree/master/examples).

### Changed
- `Database` and `HDFDatabase` were renamed to `Datastore` and
  `HDFDatastore`, respectively. The database module has not changed
  names.
- Datasets were simplified into a parent class and child
  classes. Child classes were previously called generics; now each
  child class represents its own type of dataset. This effectively
  decouples dataset information from the Datastore and Parser classes.
- get() and put() behaviors were decoupled from the HDFDatastore. Now,
  each Dataset knows how to get and put its down data from the
  Datastore. HDFDatastore now only manages the identification and
  sorting of Datasets.
- readFromFile() behavior was decoupled from the Parser class. Each
  Dataset now knows how to read and write its own data from files.
- The channel identifier in keys of a `HDFDatastore` object are now
  identified by the `Channel` string. This was done for consistency
  with the other identifiers and to decouple and remove
  `__Channel_Identifier__` from B-Store completely. B-Store is now
  agnostic about channels and does not require them to be added in the
  config file.

### Removed
- Generic dataset types were removed. This eliminates the distinction
  that locResults, locMetadata, and widefieldImage had from other
  types of datasets. Now, all datasets subclass the `Dataset` class
  and have no special distinction over one another.
- MMParser was moved to an independent LEB extensions module because
  it is highly unlikely that any other group would use its naming
  conventions. The new module may be found here:
  https://github.com/kmdouglass/bsplugins-leb

## [v0.2.1]
### Added
- Generic datasetTypes are now available. These allow users to easily
  add new datasetTypes to the HDF database. Furthermore, they decouple
  the put() and get() behaviors from the database so that each
  datasetType knows how to handle its own data.
- Added `__version__` field to all modules.
- MergeFangTS stats computer for computing statistics on merged
  localizations in Fang's ThunderSTORM column format.

### Changed
- The `particle` column is now saved when using the MergeFang stats
  computer with the Merge processor and CSVBatchProcessor. Previously,
  it was not being saved because the the stats computer was making it
  an index of the output DataFrame; the CSVBatchProcessor does not
  save DataFrame indexes.
- Merge processor now accepts a coordinate column name parameter for
  merging columns with custom names.
- Merge processor attributes are now public.

## [v0.2.0]
### Added
- OME-XML and Micro-Manager metadata are now recorded in the same HDF
  group as the image data for widefieldImage dataset types.
- B-Store dataset IDs are now saved as attributes of the
  widefieldImage groups in the HDF file.
- HDFDatabase now accepts a `widefieldPixelSize` parameter that writes
  pixel size attributes allowing widefield images to be opened in
  other software environments.
- Added an example Jupyter notebook on using the cluster/widefield
  overlays.
- Created a new EstimatePhotons multiprocessor for estimating
  background-corrected photon counts from fluorescent spots in
  widefield images.

### Changed
- Reformatted docstrings to better match the
  [NumPy format](https://github.com/numpy/numpy/blob/master/doc/HOWTO_DOCUMENT.rst.txt#documenting-classes).
- Widefield image data is now saved with the dataset name `image_data`
  inside HDF files. Previously, it was saved as `widefield_` plus the
  channelID, which made little sense, especially if the channelID was
  not specified.
- Database queries now work by reading B-Store HDF attributes instead
  of HDF5 group/dataset names. They now work for locMetadata as well.

### Fixed
- Database.query() no longer returns widefieldImage datasets twice.
- Bug related to transposition of the widefield image used to find
  the center location is fixed in AlignToWidefield multiprocessor.

## [v0.1.1]
### Added
- docs folder
- AlignToWidefield multiprocessor for aligning localizations to a
  widefield image.

### Changed
- Exceptions caught during database builds now describe the source of
  the error in more detail.
- README.md was condensed. Most information was moved to RTD.
- OverlayClusters multiprocessor shifts displayed localizations by
  half a pixel in each direction towards the origin. This accounts for
  the fact that matplotlib's imshow places pixel centers at the
  integer coordinates, not the pixel edges. The shifts are only
  applied for visualization; they do not affect the input DataFrame.

### Fixed
- Anaconda downloads are forced to use scipy<=0.17.1 until the recent
  bug related to Pandas, Scipy, and trackpy is fixed. See
  https://github.com/soft-matter/trackpy/issues/389 for more
  information.
	
## [v0.1.0]
### Added
- COPYRIGHT.txt

### Changed
- Simplified the code for the OverlayClusters multiprocessor.
- Individual fiducial plots now all use the same y-axis limits values.
- Default value for the zeroFrame parameter of `DefaultDriftComputer`
  is now 1000 instead of 0. A warning is raised if zeroFrame lies
  outside the allowable range of frame numbers.

### Fixed
- fiducialLocs DataFrame belonging to `ComputeTrajectories` is now
  automatically sorted, which allows for multi-indexing.
- Fixed bug in `DefaultDriftComputer` related the y-axis offset of the
  splines and fiducial localizations.
- Database build no longer fails completely when placing metadata
  into the database and localization results files are missing.

## [v0.1.0b-rev3]
### Added
- CHANGELOG.md.
- `ComputeTrajectories` metaclass and `DefaultDriftComputer` subclass
  to processors module for computing drift trajectories from one or
  more fiducials.
- Example of the new fiducial drift correction processor in
*Fiducal-based Drift Correction.ipynb*.

### Changed
- Simplified `FiducialDriftCorrect` processor.

### Fixed
- Fixed broken links in README.md.
- Added tables dependency for Windows builds.

[Unreleased]: https://github.com/kmdouglass/bstore/compare/v1.0.0...HEAD
[v1.0.0]: https://github.com/kmdouglass/bstore/compare/v0.2.1...v1.0.0
[v0.2.1]: https://github.com/kmdouglass/bstore/compare/v0.1.1...v0.2.0
[v0.2.0]: https://github.com/kmdouglass/bstore/compare/v0.1.1...v0.2.0
[v0.1.1]: https://github.com/kmdouglass/bstore/compare/v0.1.0...v0.1.1
[v0.1.0]: https://github.com/kmdouglass/bstore/compare/v0.1.0b-rev3...v0.1.0
[v0.1.0b-rev3]: https://github.com/kmdouglass/bstore/compare/v0.1.0b-rev2...v0.1.0b-rev3<|MERGE_RESOLUTION|>--- conflicted
+++ resolved
@@ -3,7 +3,6 @@
 
 ## [Unreleased]
 ### Added
-<<<<<<< HEAD
 - `HDFDatastore` objects are now persistent; their state is saved to
   the HDF file every time a dataset is put into the datastore, which
   includes datastore builds.
@@ -21,7 +20,8 @@
   of how the build process occurs.
   
 
-=======
+## [v1.0.1]
+## Added	
 - Added a unit test for the OverlayClusters multiprocessor.
 
 ### Fixed
@@ -33,7 +33,6 @@
 - The `PositionParser` was not correctly parsing file names on
   Windows because */* was the assumed separator. This is now fixed.
 	
->>>>>>> f2cd9bf8
 ## [v1.0.0]
 ### Added
 - `PositionParser` was added for parsing files whose names contain
@@ -198,7 +197,8 @@
 - Fixed broken links in README.md.
 - Added tables dependency for Windows builds.
 
-[Unreleased]: https://github.com/kmdouglass/bstore/compare/v1.0.0...HEAD
+[Unreleased]: https://github.com/kmdouglass/bstore/compare/v1.0.1...HEAD
+[v1.0.1]: https://github.com/kmdouglass/bstore/compare/v1.0.0...v1.0.1
 [v1.0.0]: https://github.com/kmdouglass/bstore/compare/v0.2.1...v1.0.0
 [v0.2.1]: https://github.com/kmdouglass/bstore/compare/v0.1.1...v0.2.0
 [v0.2.0]: https://github.com/kmdouglass/bstore/compare/v0.1.1...v0.2.0

# Change Log
All notable changes to this project will be documented in this file.

<<<<<<< HEAD
## [0.2.1]
=======
## [Unreleased]
### Changed
- Datasets were simplified into a parent class child classes. Child
  classes were previously generics; now each child class represents
  its own type of dataset. This effectively decouples dataset
  information from the Database and Parser classes.
- get() and put() behaviors were decoupled from the HDFDatabase. Now,
  each Dataset knows how to get and put its down data from the
  Database. HDFDatabase now only manages the identification and
  sorting of Datasets.
- readFromFile() behavior was decoupled from the Parser class. Each
  Dataset now knows how to read and write its own data from files.

### Removed
- Generic dataset types were removed. This eliminates the distinction
  that locResults, locMetadata, and widefieldImage had from other
  types of datasets. Now, all datasets subclass the `Dataset` class
  and have no special distinction over one another.

## [v0.2.1]
>>>>>>> 72b33b4c
### Added
- Generic datasetTypes are now available. These allow users to easily
  add new datasetTypes to the HDF database. Furthermore, they decouple
  the put() and get() behaviors from the database so that each
  datasetType knows how to handle its own data.
- Added `__version__` field to all modules.
- MergeFangTS stats computer for computing statistics on merged
  localizations in Fang's ThunderSTORM column format.

### Changed
- The `particle` column is now saved when using the MergeFang stats
  computer with the Merge processor and CSVBatchProcessor. Previously,
  it was not being saved because the the stats computer was making it
  an index of the output DataFrame; the CSVBatchProcessor does not
  save DataFrame indexes.
- Merge processor now accepts a coordinate column name parameter for
  merging columns with custom names.
- Merge processor attributes are now public.

## [v0.2.0]
### Added
- OME-XML and Micro-Manager metadata are now recorded in the same HDF
  group as the image data for widefieldImage dataset types.
- B-Store dataset IDs are now saved as attributes of the
  widefieldImage groups in the HDF file.
- HDFDatabase now accepts a `widefieldPixelSize` parameter that writes
  pixel size attributes allowing widefield images to be opened in
  other software environments.
- Added an example Jupyter notebook on using the cluster/widefield
  overlays.
- Created a new EstimatePhotons multiprocessor for estimating
  background-corrected photon counts from fluorescent spots in
  widefield images.

### Changed
- Reformatted docstrings to better match the
  [NumPy format](https://github.com/numpy/numpy/blob/master/doc/HOWTO_DOCUMENT.rst.txt#documenting-classes).
- Widefield image data is now saved with the dataset name `image_data`
  inside HDF files. Previously, it was saved as `widefield_` plus the
  channelID, which made little sense, especially if the channelID was
  not specified.
- Database queries now work by reading B-Store HDF attributes instead
  of HDF5 group/dataset names. They now work for locMetadata as well.

### Fixed
- Database.query() no longer returns widefieldImage datasets twice.
- Bug related to transposition of the widefield image used to find
  the center location is fixed in AlignToWidefield multiprocessor.

## [v0.1.1]
### Added
- docs folder
- AlignToWidefield multiprocessor for aligning localizations to a
  widefield image.

### Changed
- Exceptions caught during database builds now describe the source of
  the error in more detail.
- README.md was condensed. Most information was moved to RTD.
- OverlayClusters multiprocessor shifts displayed localizations by
  half a pixel in each direction towards the origin. This accounts for
  the fact that matplotlib's imshow places pixel centers at the
  integer coordinates, not the pixel edges. The shifts are only
  applied for visualization; they do not affect the input DataFrame.

### Fixed
- Anaconda downloads are forced to use scipy<=0.17.1 until the recent
  bug related to Pandas, Scipy, and trackpy is fixed. See
  https://github.com/soft-matter/trackpy/issues/389 for more
  information.
	
## [v0.1.0]
### Added
- COPYRIGHT.txt

### Changed
- Simplified the code for the OverlayClusters multiprocessor.
- Individual fiducial plots now all use the same y-axis limits values.
- Default value for the zeroFrame parameter of `DefaultDriftComputer`
  is now 1000 instead of 0. A warning is raised if zeroFrame lies
  outside the allowable range of frame numbers.

### Fixed
- fiducialLocs DataFrame belonging to `ComputeTrajectories` is now
  automatically sorted, which allows for multi-indexing.
- Fixed bug in `DefaultDriftComputer` related the y-axis offset of the
  splines and fiducial localizations.
- Database build no longer fails completely when placing metadata
  into the database and localization results files are missing.

## [v0.1.0b-rev3]
### Added
- CHANGELOG.md.
- `ComputeTrajectories` metaclass and `DefaultDriftComputer` subclass
  to processors module for computing drift trajectories from one or
  more fiducials.
- Example of the new fiducial drift correction processor in
*Fiducal-based Drift Correction.ipynb*.

### Changed
- Simplified `FiducialDriftCorrect` processor.

### Fixed
- Fixed broken links in README.md.
- Added tables dependency for Windows builds.

[Unreleased]: https://github.com/kmdouglass/bstore/compare/v0.2.1...HEAD
[v0.2.1]: https://github.com/kmdouglass/bstore/compare/v0.1.1...v0.2.0
[v0.2.0]: https://github.com/kmdouglass/bstore/compare/v0.1.1...v0.2.0
[v0.1.1]: https://github.com/kmdouglass/bstore/compare/v0.1.0...v0.1.1
[v0.1.0]: https://github.com/kmdouglass/bstore/compare/v0.1.0b-rev3...v0.1.0
[v0.1.0b-rev3]: https://github.com/kmdouglass/bstore/compare/v0.1.0b-rev2...v0.1.0b-rev3<|MERGE_RESOLUTION|>--- conflicted
+++ resolved
@@ -1,9 +1,6 @@
 # Change Log
 All notable changes to this project will be documented in this file.
 
-<<<<<<< HEAD
-## [0.2.1]
-=======
 ## [Unreleased]
 ### Changed
 - Datasets were simplified into a parent class child classes. Child
@@ -24,7 +21,6 @@
   and have no special distinction over one another.
 
 ## [v0.2.1]
->>>>>>> 72b33b4c
 ### Added
 - Generic datasetTypes are now available. These allow users to easily
   add new datasetTypes to the HDF database. Furthermore, they decouple

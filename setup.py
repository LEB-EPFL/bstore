try:
    from setuptools import setup
except ImportError:
    from distutils.core import setup

config = {
    'description'     : 'Lightweight data management and analysis tools for single-molecule microscopy.',
    'author'          : 'Kyle M. Douglass',
    'url'             : 'https://github.com/kmdouglass/bstore',
    'download_url'    : 'https://github.com/kmdouglass/bstore',
    'author_email'    : 'kyle.m.douglass@gmail.com',
    'version'         : '0.1.0a',
<<<<<<< HEAD
    'install_requires': ['scikit-learn',
=======
    'install_requires': ['nose',
                         'scikit-learn',
>>>>>>> b46dc056
                         'pandas',
                         'trackpy',
                         'numpy',
                         'scipy',
                         'matplotlib',
                         'h5py'],
    'packages'        : [],
    'scripts'         : [],
    'name'            : 'bstore'
}

setup(**config)<|MERGE_RESOLUTION|>--- conflicted
+++ resolved
@@ -9,13 +9,10 @@
     'url'             : 'https://github.com/kmdouglass/bstore',
     'download_url'    : 'https://github.com/kmdouglass/bstore',
     'author_email'    : 'kyle.m.douglass@gmail.com',
-    'version'         : '0.1.0a',
-<<<<<<< HEAD
-    'install_requires': ['scikit-learn',
-=======
+    'version'         : '0.1.0b',
+
     'install_requires': ['nose',
                          'scikit-learn',
->>>>>>> b46dc056
                          'pandas',
                          'trackpy',
                          'numpy',
